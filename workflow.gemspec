# Generated by jeweler
# DO NOT EDIT THIS FILE DIRECTLY
# Instead, edit Jeweler::Tasks in Rakefile, and run 'rake gemspec'
# -*- encoding: utf-8 -*-

Gem::Specification.new do |s|
  s.name = %q{workflow}
  s.version = "0.8.1"

  s.required_rubygems_version = Gem::Requirement.new(">= 0") if s.respond_to? :required_rubygems_version=
  s.authors = ["Vladimir Dobriakov"]
  s.date = %q{2011-08-20}
  s.description = %q{    Workflow is a finite-state-machine-inspired API for modeling and interacting
    with what we tend to refer to as 'workflow'.

    * nice DSL to describe your states, events and transitions
    * robust integration with ActiveRecord and non relational data stores
    * various hooks for single transitions, entering state etc.
    * convenient access to the workflow specification: list states, possible events
      for particular state
}
  s.email = %q{vladimir@geekq.net}
  s.extra_rdoc_files = [
    "README.markdown"
  ]
  s.files = [
    "MIT-LICENSE",
    "README.markdown",
    "Rakefile",
    "VERSION",
    "lib/workflow.rb",
    "test/advanced_hooks_and_validation_test.rb",
    "test/before_transition_test.rb",
    "test/couchtiny_example.rb",
    "test/main_test.rb",
    "test/multiple_workflows_test.rb",
    "test/readme_example.rb",
    "test/test_helper.rb",
    "test/without_active_record_test.rb",
    "workflow.gemspec",
    "workflow.rb"
  ]
  s.homepage = %q{http://www.geekq.net/workflow/}
  s.require_paths = ["lib"]
  s.rubyforge_project = %q{workflow}
  s.rubygems_version = %q{1.3.6}
  s.summary = %q{A replacement for acts_as_state_machine.}

  if s.respond_to? :specification_version then
    current_version = Gem::Specification::CURRENT_SPECIFICATION_VERSION
    s.specification_version = 3

    if Gem::Version.new(Gem::RubyGemsVersion) >= Gem::Version.new('1.2.0') then
    else
    end
  else
  end

<<<<<<< HEAD
  s.add_dependency("rake")
  s.add_development_dependency("activerecord")
  s.add_development_dependency("sqlite3")
  s.add_development_dependency("mocha")
end
=======
  s.add_development_dependency "rake"
  s.add_development_dependency "mocha"
  s.add_development_dependency "activerecord"
  s.add_development_dependency "sqlite3"
end
>>>>>>> 435e212d
<|MERGE_RESOLUTION|>--- conflicted
+++ resolved
@@ -56,16 +56,9 @@
   else
   end
 
-<<<<<<< HEAD
-  s.add_dependency("rake")
-  s.add_development_dependency("activerecord")
-  s.add_development_dependency("sqlite3")
-  s.add_development_dependency("mocha")
-end
-=======
   s.add_development_dependency "rake"
   s.add_development_dependency "mocha"
   s.add_development_dependency "activerecord"
   s.add_development_dependency "sqlite3"
-end
->>>>>>> 435e212d
+
+end